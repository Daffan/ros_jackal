################################################################################
# The script generates submission files and submit them to HTCondor.
# Submission file only has executable/actor.sh
# We now prefer to run central node locally, because central learner on the 
# computing node is not stable. Idle node will destory the central learner
################################################################################

import subprocess
import yaml
import os
import time
import uuid
import argparse

parser = argparse.ArgumentParser(description = 'Start condor training')
parser.add_argument('--config_path', dest='config_path', default="../configs/config.ymal")
parser.add_argument('--local_update', dest='local_update', action="store_true")
args = parser.parse_args()

# Load condor config
CONFIG_PATH = args.config_path

if not os.getenv('BUFFER_PATH'):
    hash_code = uuid.uuid4().hex[:8]
    buffer_path = os.path.join(os.environ['HOME'], hash_code)
    os.environ['BUFFER_PATH'] = buffer_path
else:
    buffer_path = os.environ['BUFFER_PATH']

if not os.path.exists(buffer_path):
    os.mkdir(buffer_path)

out_path = "out"
out_path = os.path.join(os.environ['BUFFER_PATH'], out_path)
print("Find the logging under path: %s" %(out_path))
if not os.path.exists(out_path):
    os.mkdir(out_path)

if not args.local_update:
    # Central learner submission
    submission_file = os.path.join(buffer_path, 'central_learner.sub')
    cfile = open(submission_file, 'w')
    s = 'executable/run_central_learner.sh'
    common_command = "\
        requirements       = InMastodon \n\
        +Group              = \"GRAD\" \n\
        +Project            = \"AI_ROBOTICS\" \n\
        +ProjectDescription = \"Adaptive Planner Parameter Learning From Reinforcement\" \n\
        Executable          = %s \n\
        Universe            = vanilla\n\
        getenv              = true\n\
        transfer_executable = false \n\n" %(s)
    cfile.write(common_command)

    run_command = "\
        arguments  = %s\n\
        output     = %s/out.txt\n\
        log        = %s/log.txt\n\
        error      = %s/err.txt\n\
        queue 1\n\n" % (args.config_path, out_path, out_path, out_path)
    cfile.write(run_command)

    cfile.close()

    subprocess.run(["condor_submit", submission_file])

    time.sleep(60)  # wait for central learner to be initialized 

# Actor submission
with open(os.path.join(buffer_path, "config.yaml"), 'r') as f:
    config = yaml.load(f, Loader=yaml.FullLoader)
num_actor = config["condor_config"]["num_actor"]

submission_file = os.path.join(buffer_path, 'actors.sub')
cfile = open(submission_file, 'w')
s = 'executable/actor.sh'
common_command = "\
    requirements       = InMastodon \n\
    +Group              = \"GRAD\" \n\
    +Project            = \"AI_ROBOTICS\" \n\
    +ProjectDescription = \"Adaptive Planner Parameter Learning From Reinforcement\" \n\
    Executable          = %s \n\
    Universe            = vanilla\n\
    getenv              = true\n\
    transfer_executable = false \n\n" %(s)
cfile.write(common_command)
<<<<<<< HEAD

=======
>>>>>>> 45bb64e7
# Add actor arguments
for a in range(num_actor):
    run_command = "\
        arguments  = %d\n\
        output     = %s/out_%d.txt\n\
        log        = %s/log_%d.txt\n\
        error      = %s/err_%d.txt\n\
        queue 1\n\n" % (a, out_path, a, out_path, a, out_path, a)
    cfile.write(run_command)
<<<<<<< HEAD

=======
# Add actor arguments
for a in range(num_actor):
    run_command = "\
        arguments  = %d\n\
        queue 1\n\n" % (a)
    cfile.write(run_command)
>>>>>>> 45bb64e7
cfile.close()

subprocess.run(["condor_submit", submission_file])<|MERGE_RESOLUTION|>--- conflicted
+++ resolved
@@ -84,10 +84,6 @@
     getenv              = true\n\
     transfer_executable = false \n\n" %(s)
 cfile.write(common_command)
-<<<<<<< HEAD
-
-=======
->>>>>>> 45bb64e7
 # Add actor arguments
 for a in range(num_actor):
     run_command = "\
@@ -97,16 +93,6 @@
         error      = %s/err_%d.txt\n\
         queue 1\n\n" % (a, out_path, a, out_path, a, out_path, a)
     cfile.write(run_command)
-<<<<<<< HEAD
-
-=======
-# Add actor arguments
-for a in range(num_actor):
-    run_command = "\
-        arguments  = %d\n\
-        queue 1\n\n" % (a)
-    cfile.write(run_command)
->>>>>>> 45bb64e7
 cfile.close()
 
 subprocess.run(["condor_submit", submission_file])