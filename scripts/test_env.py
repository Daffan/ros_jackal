--- conflicted
+++ resolved
@@ -1,97 +1,94 @@
-########################################################################
-# This script tests the jackal navigation environment with random action
-########################################################################
-import os
-import json
-import pickle
-from os.path import join, dirname, abspath, exists
-import sys
-sys.path.append(dirname(dirname(abspath(__file__))))
-import gym
-import random
-import numpy as np
-
-import envs.registration
-from envs.wrappers import ShapingRewardWrapper
-
-def main():
-<<<<<<< HEAD
-    
-=======
->>>>>>> 5d776be3
-    """
-    env = gym.make(
-        id='dwa_param_continuous_laser-v0',
-        base_local_planner="eband_local_planner/EBandPlannerROS",
-        param_init=[0.75],
-        param_list=["EBandPlannerROS/max_vel_lin"],
-        world_name='BARN/world_114.world',
-        gui=False,
-        init_position=[-2, 2, np.pi/2],
-        goal_position=[0, 10, 0]
-    )
-    """
-    """
-    env = gym.make(
-        id='dwa_param_continuous_laser-v0', 
-        param_init=[0.5, 1.57, 6, 20, 0.75, 1, 0.3],
-        param_list=["TrajectoryPlannerROS/max_vel_x", 
-                      "TrajectoryPlannerROS/max_vel_theta", 
-                      "TrajectoryPlannerROS/vx_samples", 
-                      "TrajectoryPlannerROS/vtheta_samples", 
-                      "TrajectoryPlannerROS/path_distance_bias", 
-                      "TrajectoryPlannerROS/goal_distance_bias", 
-                      "inflation_radius"],
-        world_name='BARN/world_399.world',
-        gui=True,
-        init_position=[-2.25, 2.5, 1.732],
-        goal_position=[-2.25, 14.5, 0]
-    )
-    """
-    env = gym.make(
-        id='motion_control_continuous_laser-v0', 
-        world_name='BARN/world_0.world',
-        gui=True,
-        init_position=[-2, 2, np.pi/2],
-        goal_position=[0, 10, 0],
-        time_step=0.2,
-        slack_reward=0,
-        success_reward=10,
-        collision_reward=-10,
-        failure_reward=-50
-    )
-    env = ShapingRewardWrapper(env)
-    env.reset()
-    done  = False
-    count = 0
-    ep_rew = 0
-
-    high = env.action_space.high
-    low = env.action_space.low
-    bias = (high + low) / 2
-    scale = (high - low) / 2
-    for _ in range(1000): # run 10 steps
-
-        actions = 2*(np.random.rand(env.action_space.shape[0]) - 0.5)
-        actions *= scale
-        actions += bias
-
-        count += 1
-        obs, rew, done, info = env.step(actions)
-        ep_rew += rew
-        Y = env.move_base.robot_config.Y
-        X = env.move_base.robot_config.X
-        p = env.gazebo_sim.get_model_state().pose.position
-        print('current step: %d, time: %.2f, X position: %f(world_frame), %f(odem_frame), Y position: %f(world_frame), %f(odom_frame), rew: %f, collision: %d' %(count, info["time"], p.x, X, p.y, Y , rew, info["collision"]))
-        print("actions: ", actions)
-        # env.visual_costmap(obs)
-        if done:
-            env.reset()
-            print(count, ep_rew)
-            count = 0
-            ep_rew = 0
-
-    env.close()
-
-if __name__ == '__main__':
-    main()
+########################################################################
+# This script tests the jackal navigation environment with random action
+########################################################################
+import os
+import json
+import pickle
+from os.path import join, dirname, abspath, exists
+import sys
+sys.path.append(dirname(dirname(abspath(__file__))))
+import gym
+import random
+import numpy as np
+
+import envs.registration
+from envs.wrappers import ShapingRewardWrapper
+
+def main():
+    
+    """
+    env = gym.make(
+        id='dwa_param_continuous_laser-v0',
+        base_local_planner="eband_local_planner/EBandPlannerROS",
+        param_init=[0.75],
+        param_list=["EBandPlannerROS/max_vel_lin"],
+        world_name='BARN/world_114.world',
+        gui=False,
+        init_position=[-2, 2, np.pi/2],
+        goal_position=[0, 10, 0]
+    )
+    """
+    """
+    env = gym.make(
+        id='dwa_param_continuous_laser-v0', 
+        param_init=[0.5, 1.57, 6, 20, 0.75, 1, 0.3],
+        param_list=["TrajectoryPlannerROS/max_vel_x", 
+                      "TrajectoryPlannerROS/max_vel_theta", 
+                      "TrajectoryPlannerROS/vx_samples", 
+                      "TrajectoryPlannerROS/vtheta_samples", 
+                      "TrajectoryPlannerROS/path_distance_bias", 
+                      "TrajectoryPlannerROS/goal_distance_bias", 
+                      "inflation_radius"],
+        world_name='BARN/world_399.world',
+        gui=True,
+        init_position=[-2.25, 2.5, 1.732],
+        goal_position=[-2.25, 14.5, 0]
+    )
+    """
+    env = gym.make(
+        id='motion_control_continuous_laser-v0', 
+        world_name='BARN/world_0.world',
+        gui=True,
+        init_position=[-2, 2, np.pi/2],
+        goal_position=[0, 10, 0],
+        time_step=0.2,
+        slack_reward=0,
+        success_reward=10,
+        collision_reward=-10,
+        failure_reward=-50
+    )
+    env = ShapingRewardWrapper(env)
+    env.reset()
+    done  = False
+    count = 0
+    ep_rew = 0
+
+    high = env.action_space.high
+    low = env.action_space.low
+    bias = (high + low) / 2
+    scale = (high - low) / 2
+    for _ in range(1000): # run 10 steps
+
+        actions = 2*(np.random.rand(env.action_space.shape[0]) - 0.5)
+        actions *= scale
+        actions += bias
+
+        count += 1
+        obs, rew, done, info = env.step(actions)
+        ep_rew += rew
+        Y = env.move_base.robot_config.Y
+        X = env.move_base.robot_config.X
+        p = env.gazebo_sim.get_model_state().pose.position
+        print('current step: %d, time: %.2f, X position: %f(world_frame), %f(odem_frame), Y position: %f(world_frame), %f(odom_frame), rew: %f, collision: %d' %(count, info["time"], p.x, X, p.y, Y , rew, info["collision"]))
+        print("actions: ", actions)
+        # env.visual_costmap(obs)
+        if done:
+            env.reset()
+            print(count, ep_rew)
+            count = 0
+            ep_rew = 0
+
+    env.close()
+
+if __name__ == '__main__':
+    main()