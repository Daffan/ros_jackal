--- conflicted
+++ resolved
@@ -91,53 +91,8 @@
     device = "cuda:%d" %(devices[0]) if len(devices) > 0 else "cpu"
     print("    >>>> Running on device %s" %(device))
 
-<<<<<<< HEAD
-    if training_config["network"] == "mlp":
-        make_net = lambda act_shape: MLP(
-            training_config['num_layers'],
-            state_shape, 
-            act_shape, 
-            concat=True if act_shape != 0 else False,
-            device=device,
-            hidden_layer_size=training_config['hidden_size']
-        )
-    elif training_config["network"] == "cnn1d":
-        make_net =  lambda act_shape: Cnn1d(
-            action_shape=act_shape,
-            num_frames=config["env_config"]["stack_frame"],
-            device=device
-        )
-    elif training_config["network"] == "cnn2d":
-        make_net =  lambda act_shape: Cnn2d(
-            action_shape=act_shape,
-            num_frames=config["env_config"]["stack_frame"],
-            device=device
-        )
-    elif training_config["network"] == "cnn2d_deep":
-        make_net =  lambda act_shape: Cnn2dDeep(
-            action_shape=act_shape,
-            num_frames=config["env_config"]["stack_frame"],
-            device=device
-        )
-    elif training_config["network"] == "cnn2d_test":
-        make_net =  lambda act_shape: Cnn2dTest(
-            action_shape=act_shape,
-            num_frames=3 * config["env_config"]["stack_frame"],
-            device=device
-        )
-    elif training_config["network"] == "resnet18":
-        make_net =  lambda act_shape: Resnet18(
-            action_shape=act_shape,
-            num_frames=3, # config["env_config"]["stack_frame"],
-            device=device
-        )
-    else:
-        raise NotImplementedError
-    actor_net = make_net(0)
-=======
     state_preprocess = CNN(config["env_config"]["stack_frame"]) if training_config["network"] == "cnn" else None
     input_dim = state_preprocess.feature_dim if state_preprocess else np.prod(state_dim) 
->>>>>>> 4b070e1c
     actor = Actor(
         state_preprocess=state_preprocess,
         head=MLP(input_dim, training_config['num_layers'], training_config['hidden_layer_size']),
