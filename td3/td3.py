import copy
import pickle
from os.path import join

import numpy as np
import torch
import torch.nn as nn
import torch.nn.functional as F
from torch.distributions import Normal, Categorical


class Actor(nn.Module):
    def __init__(self, state_preprocess, head, action_dim):
        super(Actor, self).__init__()

        self.state_preprocess = state_preprocess
        self.head = head
        self.fc = nn.Linear(self.state_preprocess.feature_dim, action_dim)

    def forward(self, state):
        a = self.state_preprocess(state) if self.state_preprocess else state
        a = self.head(a)
        return torch.tanh(self.fc(a))


class Critic(nn.Module):
    def __init__(self, state_preprocess, head):
        super(Critic, self).__init__()

        # Q1 architecture
        self.state_preprocess1 = state_preprocess
        self.head1 = head
        self.fc1 = nn.Linear(self.state_preprocess1.feature_dim, 1)

        # Q2 architecture
        self.state_preprocess2 = copy.deepcopy(state_preprocess)
        self.head2 = copy.deepcopy(head)
        self.fc2 = nn.Linear(self.state_preprocess2.feature_dim, 1)

    def forward(self, state, action):
        state1 = self.state_preprocess1(
            state) if self.state_preprocess1 else state
        sa1 = torch.cat([state1, action], 1)

        state2 = self.state_preprocess2(
            state) if self.state_preprocess2 else state
        sa2 = torch.cat([state2, action], 1)

        q1 = self.head1(sa1)
        q1 = self.fc1(q1)

        q2 = self.head2(sa2)
        q2 = self.fc2(q2)
        return q1, q2

    def Q1(self, state, action):
        state = self.state_preprocess1(
            state) if self.state_preprocess1 else state
        sa = torch.cat([state, action], 1)

        q1 = self.head1(sa)
        q1 = self.fc1(q1)
        return q1


class Model(nn.Module):
    def __init__(self, state_preprocess, head, state_dim, deterministic=False):
        super(Model, self).__init__()
        self.state_preprocess = state_preprocess
        self.head = head
        self.deterministic = deterministic
        self.history_length, self.state_dim = state_dim
        if not deterministic:
            self.state_dim *= 2  # mean and logvar
        
        self.state_fc = nn.Sequential(*[
            nn.Linear(head.feature_dim, self.state_dim),
            nn.Tanh()
        ])
        
        # self.reward_fc = nn.Linear(head.feature_dim, 1)
        # self.done_fc = nn.Linear(head.feature_dim, 1)

    def forward(self, state, action):
        s = self.state_preprocess(state) if self.state_preprocess else state
        sa = torch.cat([s, action], 1)
        x = self.head(sa)
        s = self.state_fc(x)
        # We decide not to predict reward and termination for now
        # r = self.reward_fc(x)
        # d = F.sigmoid(self.done_fc(x))

        return s  #, r, d
    
    def sample(self, state, action):
        s = self.forward(state, action)
        if self.deterministic:
            if self.history_length > 1:
                return torch.cat([state[:, 1:, :], s[:, None, :]], axis=1)
            else:
                return s[:, None, :]
        else:
            out = self.model(state, action)
            mean = out[..., self.model.state_dim // 2:]
            logvar = out[..., :self.model.state_dim // 2]
            recon_dist = Normal(mean, torch.exp(logvar))
            if self.history_length > 1:
                return torch.cat([state[:, 1:, :], recon_dist.sample()[:, None, :]], axis=1)
            else:
                return recon_dist.sample()[:, None, :]

class TD3(object):
    def __init__(
            self,
            actor,
            actor_optim,
            critic,
            critic_optim,
            action_range,
            safe_critic=None,
            safe_critic_optim=None,
            device="cpu",
            gamma=0.99,
            tau=0.005,
            policy_noise=0.2,
            noise_clip=0.5,
            n_step=4,
            update_actor_freq=2,
            exploration_noise=0.1,
            safe_threshold=-0.1,
            safe_lagr=0.1,
            safe_mode="lagr",
    ):

        self.actor = actor
        self.actor_target = copy.deepcopy(self.actor)
        self.actor_optimizer = actor_optim

        self.critic = critic
        self.critic_target = copy.deepcopy(self.critic)
        self.critic_optimizer = critic_optim

        if safe_critic is not None:
            self.safe_rl = True
            self.safe_lagr = safe_lagr
            self.safe_mode = safe_mode
            self.safe_critic = safe_critic
            self.safe_critic_target = copy.deepcopy(self.safe_critic)
            self.safe_critic_optimizer = safe_critic_optim
            self.safe_threshold = safe_threshold
        else:
            self.safe_rl = False

        self.gamma = gamma
        self.tau = tau
        self.policy_noise = policy_noise
        self.noise_clip = noise_clip
        self.update_actor_freq = update_actor_freq
        self.exploration_noise = exploration_noise
        self.device = device
        self.n_step = n_step

        self.total_it = 0
        self.action_range = action_range
        self._action_scale = torch.tensor(
            (action_range[1] - action_range[0]) / 2.0, device=self.device)
        self._action_bias = torch.tensor(
            (action_range[1] + action_range[0]) / 2.0, device=self.device)

        if self.safe_rl:
            self.grad_dims = [p.numel() for p in self.actor.parameters()]
            n_params = sum(self.grad_dims)
            self.grads = torch.zeros((n_params, 2)).to(self.device)

    def grad2vec(self, grad, i):
        assert self.safe_rl, "[error] Not in Safe RL setting!"
        self.grads[:,i].fill_(0.0)
        beg = 0
        for p, g, dim in zip(self.actor.parameters(), grad, self.grad_dims):
            en = beg + dim
            if g is not None:
                self.grads[beg:en,i].copy_(g.view(-1).data.clone())
            beg = en

    def vec2grad(self, grad):
        beg = 0
        for p, dim in zip(self.actor.parameters(), self.grad_dims):
            en = beg + dim
            p.grad = grad[beg:en].data.clone().view(*p.shape)
            beg = en

    def safe_update(self, neg_safe_advantage):
        g1 = self.grads[:,0]
        g2 = -self.grads[:,1]
        phi = neg_safe_advantage.detach() - self.safe_threshold
        lmbd = F.relu((0.1 * phi - g1.dot(g2))/(g2.dot(g2)+1e-8))
        return g1 + lmbd * g2

    def select_action(self, state):
        state = torch.FloatTensor(state).to(self.device)
        if len(state.shape) < 3:
            state = state[None, :, :]
        action = self.actor(state).cpu().data.numpy().flatten()
        action += np.random.normal(0, self.exploration_noise, size=action.shape)
        action *= self._action_scale.cpu().data.numpy()
        action += self._action_bias.cpu().data.numpy()
        return action

<<<<<<< HEAD
    def sample_transition(self, replay_buffer, batch_size=256):
=======
    def train(self, replay_buffer, batch_size=256):
        if self.safe_rl:
            return self.safe_train(replay_buffer, batch_size)

        self.total_it += 1

>>>>>>> 45bb64e7
        # Sample replay buffer ("task" for multi-task learning)
        state, action, next_state, reward, not_done, task, ind = replay_buffer.sample(
            batch_size)
        next_state, reward, not_done, gammas = replay_buffer.n_step_return(self.n_step, ind, self.gamma)
        return state, action, next_state, reward, not_done, gammas

    def train_rl(self, state, action, next_state, reward, not_done, gammas):
        self.total_it += 1

        with torch.no_grad():
            # Select action according to policy and add clipped noise
            noise = (
                torch.randn_like(action) * self.policy_noise
            ).clamp(-self.noise_clip, self.noise_clip)

            next_action = (self.actor_target(next_state) + noise).clamp(-1, 1)

            # Compute the target Q value
            target_Q1, target_Q2 = self.critic_target(next_state, next_action)
            target_Q = torch.min(target_Q1, target_Q2)
            target_Q = reward + not_done * gammas * target_Q

        # Get current Q estimates
        action -= self._action_bias
        action /= self._action_scale  # to range of -1, 1
        current_Q1, current_Q2 = self.critic(state, action)

        # Compute critic loss
        critic_loss = F.mse_loss(current_Q1, target_Q) + \
            F.mse_loss(current_Q2, target_Q)

        # Optimize the critic
        self.critic_optimizer.zero_grad()
        critic_loss.backward()
        self.critic_optimizer.step()

        actor_loss = None
        # Delayed policy updates
        if self.total_it % self.update_actor_freq == 0:

            # Compute actor losse
            actor_loss = -self.critic.Q1(state, self.actor(state)).mean()

            # Optimize the actor
            self.actor_optimizer.zero_grad()
            actor_loss.backward()
            self.actor_optimizer.step()

            # Update the frozen target models
            for param, target_param in zip(self.critic.parameters(), self.critic_target.parameters()):
                target_param.data.copy_(
                    self.tau * param.data + (1 - self.tau) * target_param.data)

            for param, target_param in zip(self.actor.parameters(), self.actor_target.parameters()):
                target_param.data.copy_(
                    self.tau * param.data + (1 - self.tau) * target_param.data)

        actor_loss = actor_loss.item() if actor_loss is not None else None
        critic_loss = critic_loss.item()
        return {
            "Actor_grad_norm": self.grad_norm(self.actor),
            "Critic_grad_norm": self.grad_norm(self.critic),
            "Actor_loss": actor_loss,
            "Critic_loss": critic_loss
        }

    def train(self, replay_buffer, batch_size=256):
        state, action, next_state, reward, not_done, gammas = self.sample_transition(replay_buffer, batch_size)
        loss_info = self.train_rl(state, action, next_state, reward, not_done, gammas)
        return loss_info


    def safe_train(self, replay_buffer, batch_size=256):
        self.total_it += 1

        # Sample replay buffer ("task" for multi-task learning)
        state, action, next_state, reward, not_done, task, collision_reward, ind = replay_buffer.sample(
            batch_size)

        next_state, reward, not_done, gammas, collision_reward = replay_buffer.n_step_return(self.n_step, ind, self.gamma)

        with torch.no_grad():
            # Select action according to policy and add clipped noise
            noise = (
                torch.randn_like(action) * self.policy_noise
            ).clamp(-self.noise_clip, self.noise_clip)

            next_action = (self.actor_target(next_state) + noise).clamp(-1, 1)

            # Compute the target Q value
            target_Q1, target_Q2 = self.critic_target(next_state, next_action)
            target_Q = torch.min(target_Q1, target_Q2)
            target_Q = reward + not_done * gammas * target_Q

            # Compute the target safe Q value
            safe_target_Q1, safe_target_Q2 = self.safe_critic_target(next_state, next_action)
            safe_target_Q = torch.min(safe_target_Q1, safe_target_Q2)
            safe_target_Q = collision_reward + not_done * gammas * safe_target_Q

        # Get current Q estimates
        action -= self._action_bias
        action /= self._action_scale  # to range of -1, 1
        current_Q1, current_Q2 = self.critic(state, action)
        safe_current_Q1, safe_current_Q2 = self.safe_critic(state, action)

        # Compute critic loss
        critic_loss = F.mse_loss(current_Q1, target_Q) + \
            F.mse_loss(current_Q2, target_Q)
        safe_critic_loss = F.mse_loss(safe_current_Q1, safe_target_Q) + \
            F.mse_loss(safe_current_Q2, safe_target_Q)

        # Optimize the critic
        self.critic_optimizer.zero_grad()
        critic_loss.backward()
        self.critic_optimizer.step()

        self.safe_critic_optimizer.zero_grad()
        safe_critic_loss.backward()
        self.safe_critic_optimizer.step()

        actor_loss = None

        # Delayed policy updates
        if self.total_it % self.update_actor_freq == 0:

            # Compute actor losse
            action_now = self.actor(state)
            actor_loss = -self.critic.Q1(state, action_now).mean()
            safe_actor_loss = -self.safe_critic.Q1(state, action_now).mean()

            # Optimize the actor

            if self.safe_mode == "lagr": # use the lagrangian method
                self.actor_optimizer.zero_grad()
                actor_loss = actor_loss + self.safe_lagr * safe_actor_loss
                actor_loss.backward()
                self.actor_optimizer.step()
            else: # use the lyapunov method
                self.actor_optimizer.zero_grad()
                grad_1 = torch.autograd.grad(actor_loss, self.actor.parameters(), retain_graph=True)
                self.grad2vec(grad_1, 0)
                grad_2 = torch.autograd.grad(safe_actor_loss, self.actor.parameters())
                self.grad2vec(grad_2, 1)
                grad = self.safe_update(safe_actor_loss)
                self.vec2grad(grad)
                self.actor_optimizer.step()

            # Update the frozen target models
            for param, target_param in zip(self.critic.parameters(), self.critic_target.parameters()):
                target_param.data.copy_(
                    self.tau * param.data + (1 - self.tau) * target_param.data)

            for param, target_param in zip(self.actor.parameters(), self.actor_target.parameters()):
                target_param.data.copy_(
                    self.tau * param.data + (1 - self.tau) * target_param.data)

        actor_loss = actor_loss.item() if actor_loss is not None else None
        critic_loss = critic_loss.item()
        return self.grad_norm(self.actor), self.grad_norm(self.critic), actor_loss, critic_loss

    def grad_norm(self, model):
        total_norm = 0
        for p in model.parameters():
            param_norm = p.grad.data.norm(2).item() if p.grad is not None else 0
            total_norm += param_norm ** 2
        total_norm = total_norm ** (1. / 2)
        return total_norm

    def save(self, dir, filename):
        self.actor.to("cpu")
        with open(join(dir, filename + "_actor"), "wb") as f:
            pickle.dump(self.actor.state_dict(), f)
        with open(join(dir, filename + "_noise"), "wb") as f:
            pickle.dump(self.exploration_noise, f)
        self.actor.to(self.device)

    def load(self, dir, filename):
        with open(join(dir, filename + "_actor"), "rb") as f:
            self.actor.load_state_dict(pickle.load(f))
            self.actor_target = copy.deepcopy(self.actor)
        with open(join(dir, filename + "_noise"), "rb") as f:
            self.exploration_noise = pickle.load(f)


class DynaTD3(TD3):
    def __init__(self, model, model_optm, n_simulated_update, *args, **kw_args):
        self.model = model
        self.model_optimizer = model_optm
        self.n_simulated_update = n_simulated_update
        self.loss_function = nn.MSELoss()
        super().__init__(*args, **kw_args)

    def train_model(self, replay_buffer, batch_size=256):
        state, action, next_state, reward, not_done, _, _ = replay_buffer.sample(batch_size)
        action -= self._action_bias
        action /= self._action_scale
        done = 1 - not_done
        if self.model.deterministic:
            pred_next_state = self.model(state, action)
            state_loss = self.loss_function(pred_next_state, next_state[:, -1, :])
        else:
            out = self.model(state, action)
            mean = out[..., self.model.state_dim // 2:]
            logvar = out[..., :self.model.state_dim // 2]
            recon_dist = Normal(mean, torch.exp(logvar))
            state_loss = -recon_dist.log_prob(next_state).sum(dim=-1).mean()  # nll loss
        
        # reward_loss = self.loss_function(pred_reward, reward)
        # done_loss = self.loss_function(pred_done, done)

        loss = state_loss # + reward_loss + done_loss

        self.model_optimizer.zero_grad()
        loss.backward()
        self.model_optimizer.step()
        return {
            "Model_loss": loss.item(),
            "Model_grad_norm": self.grad_norm(self.model)
        }

    def simulate_transition(self, replay_buffer, batch_size=256):
        state, action, next_state, reward, *_ = replay_buffer.sample(batch_size)
        total_reward = torch.zeros(reward.shape).to(self.device)
        not_done = torch.ones(reward.shape).to(self.device)
        gammas = 1
        with torch.no_grad():
            for i in range(self.n_step):
                next_action = self.actor_target(state)
                next_action += torch.randn_like(next_action, dtype=torch.float32) * self.exploration_noise  # exploration noise
                if i == 0:
                    action = next_action
                next_state = self.model.sample(state, next_action)
                reward = self._get_reward(state, next_state)
                not_done *= (1 - self._get_done(next_state))
                gammas *= self.gamma ** (not_done)
                reward = (reward - replay_buffer.mean) / replay_buffer.std  # reward normalization 
                total_reward = reward + total_reward * gammas

        return state, action, next_state, reward, not_done, gammas
    
    def _get_reward(self, state, next_state):
        # This is a hard-coded reward function!!
        rew = 0
        rew += next_state[:, -1, -1:] * 2  # this is delta y
        d, _ = torch.sort(next_state[:, -1, :720] * 2 + 2, axis=-1)
        d = d[:, :10].mean(axis=-1, keepdim=True)
        rew += -0.01 / (d + 0.05)  # hard-coded collision coefficient!!
        rew += self._get_done(next_state) * 20
        return rew

    def _get_done(self, next_state):
        return (next_state[:, -1, -1:] > 0.5).long() 

    def train(self, replay_buffer, batch_size=256):
        rl_loss_info = super().train(replay_buffer, batch_size)
        model_loss_info = self.train_model(replay_buffer, batch_size)

        simulated_rl_loss_infos = []
        for _ in range(self.n_simulated_update):
            state, action, next_state, reward, not_done, gammas = self.simulate_transition(replay_buffer, batch_size)
            simulated_rl_loss_info = self.train_rl(state, action, next_state, reward, not_done, gammas)
            simulated_rl_loss_infos.append(simulated_rl_loss_info)

        simulated_rl_loss_info = {}
        for k in simulated_rl_loss_infos[0].keys():
            simulated_rl_loss_info["simulated" + k] = np.mean([li[k] for li in simulated_rl_loss_infos if li[k] is not None])

        loss_info = {}
        loss_info.update(rl_loss_info)
        loss_info.update(model_loss_info)
        loss_info.update(simulated_rl_loss_info)

        return loss_info


class SMCPTD3(TD3):
    def __init__(self, model, model_optm, horizon, num_particle, *args, **kw_args):
        self.model = model
        self.model_optimizer = model_optm
        self.horizon = horizon
        self.num_particle = num_particle
        self.loss_function = nn.MSELoss()
        super().__init__(*args, **kw_args)

    def train_model(self, replay_buffer, batch_size=256):
        state, action, next_state, reward, not_done, _, _ = replay_buffer.sample(batch_size)
        action -= self._action_bias
        action /= self._action_scale
        done = 1 - not_done
        if self.model.deterministic:
            pred_next_state = self.model(state, action)
            state_loss = self.loss_function(pred_next_state, next_state)
        else:
            out = self.model(state, action)
            mean = out[..., self.model.state_dim // 2:]
            logvar = out[..., :self.model.state_dim // 2]
            recon_dist = Normal(mean, torch.exp(logvar))
            state_loss = -recon_dist.log_prob(next_state).sum(dim=-1).mean()  # nll loss
        
        # reward_loss = self.loss_function(pred_reward, reward)
        # done_loss = self.loss_function(pred_done, done)

        loss = state_loss # + reward_loss + done_loss

        self.model_optimizer.zero_grad()
        loss.backward()
        self.model_optimizer.step()
        return {
            "Model_loss": loss.item(),
            "Model_grad_norm": self.grad_norm(self.model)
        }

    def select_action(self, state):
        if self.exploration_noise > 0:
            assert len(state.shape) == 2, "does not support batched action selection!"
            state = torch.FloatTensor(state).to(self.device)[None, ...]  # (batch_size=1, history_length, 723)
            s = state.repeat(self.num_particle, 1, 1).clone()
            r = 0
            gamma = torch.zeros((self.num_particle, 1)).to(self.device)
            with torch.no_grad():
                for i in range(self.horizon):
                    # Sample action with policy
                    a = self.actor(s)
                    a += torch.randn_like(a, dtype=torch.float32) * self.exploration_noise
                    if i == 0:
                        a0 = a
                        
                    # simulate trajectories
                    ns = self.model.sample(s, a)
                    r += self._get_reward(s, ns) * gamma
                    gamma *= (1 - self._get_done(ns))
                    s = ns

                q = self.critic.Q1(ns, a)
                r += q * gamma
                
                logit_r = F.softmax(r, -1).view(-1)
                n = Categorical(logit_r).sample()
                a = a0[n]
            return a
        else: # deploy the policy only when self.exploration_noise = 0 
            return super().select_action(state)
    
    def _get_reward(self, state, next_state):
        # This is a hard-coded reward function!!
        rew = next_state[:, -1, -1:] * 2  # this is delta y
        d, _ = torch.sort(next_state[:, -1, :720] * 2 + 2, axis=-1)
        d = d[:, :10].mean(axis=-1, keepdim=True)
        rew += -0.01 / (d + 0.05)  # hard-coded collision coefficient!!
        rew += self._get_done(next_state) * 20
        return rew

    def _get_done(self, next_state):
        return (next_state[:, -1, -1:] > 0.5).long()


class ReplayBuffer(object):
    def __init__(self, state_dim, action_dim, max_size=int(1e6), device="cpu", safe_rl=False):
        self.max_size = max_size
        self.ptr = 0
        self.size = 0
        self.mean, self.std = 0.0, 1.0

        self.safe_rl = safe_rl

        self.state = np.zeros((max_size, *state_dim))
        self.action = np.zeros((max_size, action_dim))
        self.next_state = np.zeros((max_size, *state_dim))
        self.reward = np.zeros((max_size, 1))
        self.collision_reward = np.zeros((max_size, 1))
        self.not_done = np.zeros((max_size, 1))
        self.task = np.zeros((max_size, 1))

        # Reward normalization
        self.mean = None
        self.std = None

        self.device = device

    def add(self, state, action, next_state, reward, done, task, collision_reward=None):
        self.state[self.ptr] = state
        self.action[self.ptr] = action
        self.next_state[self.ptr] = next_state
        self.reward[self.ptr] = reward # (reward - 0.02478) / 6.499
        self.not_done[self.ptr] = 1. - done
        self.task[self.ptr] = task

        if self.safe_rl:
            assert collision_reward is not None, "collision reward should not be None"
            self.collision_reward[self.ptr] = collision_reward

        self.ptr = (self.ptr + 1) % self.max_size
        self.size = min(self.size + 1, self.max_size)

        if self.ptr == 1000:  # and self.mean is None:
            rew = self.reward[:1000]
            self.mean, self.std = rew.mean(), rew.std()
            if np.isclose(self.std, 0, 1e-2) or self.std is None:
                self.mean, self.std = 0.0, 1.0

    def sample(self, batch_size):
        ind = np.random.randint(0, self.size, size=batch_size)

        if self.safe_rl:
            return (
                torch.FloatTensor(self.state[ind]).to(self.device),
                torch.FloatTensor(self.action[ind]).to(self.device),
                torch.FloatTensor(self.next_state[ind]).to(self.device),
                torch.FloatTensor(self.reward[ind]).to(self.device),
                torch.FloatTensor(self.not_done[ind]).to(self.device),
                torch.FloatTensor(self.task[ind]).to(self.device),
                torch.FloatTensor(self.collision_reward[ind]).to(self.device),
                ind)
        else:
            return (
                torch.FloatTensor(self.state[ind]).to(self.device),
                torch.FloatTensor(self.action[ind]).to(self.device),
                torch.FloatTensor(self.next_state[ind]).to(self.device),
                torch.FloatTensor(self.reward[ind]).to(self.device),
                torch.FloatTensor(self.not_done[ind]).to(self.device),
                torch.FloatTensor(self.task[ind]).to(self.device),
                ind)

    def n_step_return(self, n_step, ind, gamma):
        reward = []
        not_done = []
        next_state = []
        gammas = []
        if self.safe_rl:
            collision_reward = []

        for i in ind:
            n = 0
            r = 0
            c = 0
            for _ in range(n_step):
                idx = (i + n) % self.size
                assert self.mean is not None
                assert self.std is not None
                r += (self.reward[idx] - self.mean) / self.std * gamma ** n
                if self.safe_rl:
                    c += self.collision_reward[idx] * gamma ** n
                if not self.not_done[idx]:
                    break
                n = n + 1
            next_state.append(self.next_state[idx])
            not_done.append(self.not_done[idx])
            reward.append(r)
            gammas.append([gamma ** (n + 1)])
            if self.safe_rl:
                collision_reward.append(c)

        next_state = torch.FloatTensor(np.array(next_state)).to(self.device)
        not_done = torch.FloatTensor(np.array(not_done)).to(self.device)
        reward = torch.FloatTensor(np.array(reward)).to(self.device)
        gammas = torch.FloatTensor(np.array(gammas)).to(self.device)
        if self.safe_rl:
            collision_reward = torch.FloatTensor(
                    np.array(collision_reward)).to(self.device)
        if self.safe_rl:
            return next_state, reward, not_done, gammas, collision_reward
        else:
            return next_state, reward, not_done, gammas<|MERGE_RESOLUTION|>--- conflicted
+++ resolved
@@ -206,16 +206,7 @@
         action += self._action_bias.cpu().data.numpy()
         return action
 
-<<<<<<< HEAD
     def sample_transition(self, replay_buffer, batch_size=256):
-=======
-    def train(self, replay_buffer, batch_size=256):
-        if self.safe_rl:
-            return self.safe_train(replay_buffer, batch_size)
-
-        self.total_it += 1
-
->>>>>>> 45bb64e7
         # Sample replay buffer ("task" for multi-task learning)
         state, action, next_state, reward, not_done, task, ind = replay_buffer.sample(
             batch_size)
